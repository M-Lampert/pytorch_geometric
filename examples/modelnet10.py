import os
import sys

import torch
from torch.autograd import Variable
from torch import nn
import torch.nn.functional as F
from torch_scatter import scatter_mean
from torchvision.transforms import Compose

sys.path.insert(0, '.')
sys.path.insert(0, '..')

from torch_geometric.datasets import ModelNet10  # noqa
from torch_geometric.utils import DataLoader2  # noqa
from torch_geometric.transform import (RandomRotate, RandomScale,
                                        RandomTranslate, RandomShear)  # noqa
from torch_geometric.transform import CartesianAdj  # noqa
from torch_geometric.nn.modules import SplineConv  # noqa
from torch_geometric.nn.functional import voxel_avg_pool, voxel_max_pool  # noqa

path = os.path.dirname(os.path.realpath(__file__))
path = os.path.join(path, '..', 'data', 'ModelNet10')

<<<<<<< HEAD
train_transform = Compose([
        #RandomRotate([0, 0, 2]),
        #RandomScale(1.1),
        #RandomShear(0.5),
        #RandomTranslate(0.005),
    CartesianAdj()
])
test_transform = CartesianAdj()
train_dataset = ModelNet10(path, True, transform=train_transform)
test_dataset = ModelNet10(path, False, transform=test_transform)
train_loader = DataLoader2(train_dataset, batch_size=1, shuffle=True)
test_loader = DataLoader2(test_dataset, batch_size=1)
num_classes=10

class Net(nn.Module):
    def __init__(self):
        super(Net, self).__init__()
        self.conv1 = SplineConv(1, 32, dim=3, kernel_size=5)
        self.conv12 = SplineConv(32, 32, dim=3, kernel_size=5)
        self.conv2 = SplineConv(32, 64, dim=3, kernel_size=5)
        self.conv3 = SplineConv(64, 64, dim=3, kernel_size=5)
        self.conv4 = SplineConv(64, 64, dim=3, kernel_size=5)
        self.conv5 = SplineConv(64, 64, dim=3, kernel_size=5)
        self.conv6 = SplineConv(64, 64, dim=3, kernel_size=5)
        self.conv7 = SplineConv(64, 64, dim=3, kernel_size=5)
        self.conv8 = SplineConv(64, 64, dim=3, kernel_size=5)
        self.fc1 = nn.Linear(64, 64)
        self.fc2 = nn.Linear(64, num_classes)

    def forward(self, data):
        max, min = torch.max(data.pos, 0)[0], torch.min(data.pos,0)[0]
        pool1_cells = ((max-min)/64).cpu().tolist()
        pool2_cells = ((max-min)/32).cpu().tolist()
        pool3_cells = ((max-min)/16).cpu().tolist()
        pool4_cells = ((max-min)/8).cpu().tolist()
        #pool1_cells = torch.mean(pool1_cells)
        #pool2_cells = torch.mean(pool2_cells)
        #pool3_cells = torch.mean(pool3_cells)
        #pool4_cells = torch.mean(pool4_cells)
        #print('Num nodes', data.num_nodes)
        data.input = F.elu(self.conv1(data.adj, data.input))
        data.input = F.elu(self.conv12(data.adj, data.input))
        data, _ = voxel_max_pool(data,pool1_cells, test_transform)
        #print('FirstPool:', data.num_nodes)
        data.input = F.elu(self.conv2(data.adj, data.input))
        data.input = F.elu(self.conv3(data.adj, data.input))
        data, _ = voxel_max_pool(data, pool2_cells, test_transform)
        #print('SecondPool:', data.num_nodes)
        data.input = F.elu(self.conv4(data.adj, data.input))
        data.input = F.elu(self.conv5(data.adj, data.input))
        data, _ = voxel_max_pool(data, pool3_cells, test_transform)
        #print('ThirdPool:', data.num_nodes)
        data.input = F.elu(self.conv6(data.adj, data.input))
        data.input = F.elu(self.conv7(data.adj, data.input))
        data, _ = voxel_max_pool(data, pool4_cells, test_transform)
        #print('FourthPool:', data.num_nodes)
        #print(clusters.size())

        #data.batch = Variable(data.batch.view(-1, 1).expand(data.input.size()))
        #x = scatter_mean(data.batch, data.input)
        x = data.input.mean(0).view(1,-1)
        x = self.fc1(x)
        x = F.dropout(x, training=self.training)
        x = self.fc2(x)
        return F.log_softmax(x, dim=1)


model = Net()
if torch.cuda.is_available():
    model.cuda()

optimizer = torch.optim.Adam(model.parameters(), lr=0.001)


def train(epoch):
    model.train()

    if epoch == 16:
        for param_group in optimizer.param_groups:
            param_group['lr'] = 0.0005

    if epoch == 21:
        for param_group in optimizer.param_groups:
            param_group['lr'] = 0.0001
    example = 0
    loss_accum = 0
    loss_count = 0
    for i,data in enumerate(train_loader):
        data = data.cuda().to_variable()
        optimizer.zero_grad()
        output = model(data)
        loss = F.nll_loss(output, data.target)
        loss_accum += loss.data[0]
        loss_count += 1
        loss.backward()
        optimizer.step()
        if i % 100 == 0:
            print('Example',example, 'of',len(train_dataset),'. Loss:', loss_accum/loss_count)
            loss_accum = 0
            loss_count = 0
        example +=1


def test(epoch,loader, ds):
    model.eval()
    correct = 0

    for data in loader:
        data = data.cuda().to_variable(['input'])
        output = model(data)
        pred = output.data.max(1)[1]
        correct += pred.eq(data.target).cpu().sum()
    print(correct)
    print('Epoch:', epoch, 'Test Accuracy:', correct / len(ds))


for epoch in range(1, 31):
    train(epoch)
    test(epoch,train_loader, train_dataset)
    test(epoch,test_loader, test_dataset)
=======
transform = CartesianAdj()
train_dataset = ModelNet10(path, True, transform=transform)
test_dataset = ModelNet10(path, False, transform=transform)
train_loader = DataLoader2(train_dataset, batch_size=8, shuffle=True)
test_loader = DataLoader2(test_dataset, batch_size=8)

for data in train_loader:
    data = data.cuda().to_variable()
    print(data.num_nodes, data.num_edges, data.adj.size())

for data in test_loader:
    data = data.cuda().to_variable()
    print(data.num_nodes, data.num_edges, data.adj.size())
>>>>>>> 0fe61244
<|MERGE_RESOLUTION|>--- conflicted
+++ resolved
@@ -22,7 +22,7 @@
 path = os.path.dirname(os.path.realpath(__file__))
 path = os.path.join(path, '..', 'data', 'ModelNet10')
 
-<<<<<<< HEAD
+
 train_transform = Compose([
         #RandomRotate([0, 0, 2]),
         #RandomScale(1.1),
@@ -142,19 +142,4 @@
 for epoch in range(1, 31):
     train(epoch)
     test(epoch,train_loader, train_dataset)
-    test(epoch,test_loader, test_dataset)
-=======
-transform = CartesianAdj()
-train_dataset = ModelNet10(path, True, transform=transform)
-test_dataset = ModelNet10(path, False, transform=transform)
-train_loader = DataLoader2(train_dataset, batch_size=8, shuffle=True)
-test_loader = DataLoader2(test_dataset, batch_size=8)
-
-for data in train_loader:
-    data = data.cuda().to_variable()
-    print(data.num_nodes, data.num_edges, data.adj.size())
-
-for data in test_loader:
-    data = data.cuda().to_variable()
-    print(data.num_nodes, data.num_edges, data.adj.size())
->>>>>>> 0fe61244
+    test(epoch,test_loader, test_dataset)